# Copyright 2024. ThingsBoard
# 
# Licensed under the Apache License, Version 2.0 (the "License");
# you may not use this file except in compliance with the License.
# You may obtain a copy of the License at
# 
#  http://www.apache.org/licenses/LICENSE-2.0
# 
# Unless required by applicable law or agreed to in writing, software
# distributed under the License is distributed on an "AS IS" BASIS,
# WITHOUT WARRANTIES OR CONDITIONS OF ANY KIND, either express or implied.
# See the License for the specific language governing permissions and
# limitations under the License.
import uuid
from collections import deque

import paho.mqtt.client as paho
from math import ceil
import logging
from time import sleep, time
import queue
import ssl
from threading import Lock, RLock, Thread, Condition

from paho.mqtt.reasoncodes import ReasonCodes
from simplejson import loads, dumps, JSONDecodeError

from sdk_utils import verify_checksum

FW_TITLE_ATTR = "fw_title"
FW_VERSION_ATTR = "fw_version"
FW_CHECKSUM_ATTR = "fw_checksum"
FW_CHECKSUM_ALG_ATTR = "fw_checksum_algorithm"
FW_SIZE_ATTR = "fw_size"
FW_STATE_ATTR = "fw_state"

REQUIRED_SHARED_KEYS = f"{FW_CHECKSUM_ATTR},{FW_CHECKSUM_ALG_ATTR},{FW_SIZE_ATTR},{FW_TITLE_ATTR},{FW_VERSION_ATTR}"

RPC_RESPONSE_TOPIC = 'v1/devices/me/rpc/response/'
RPC_REQUEST_TOPIC = 'v1/devices/me/rpc/request/'
ATTRIBUTES_TOPIC = 'v1/devices/me/attributes'
ATTRIBUTES_TOPIC_REQUEST = 'v1/devices/me/attributes/request/'
ATTRIBUTES_TOPIC_RESPONSE = 'v1/devices/me/attributes/response/'
TELEMETRY_TOPIC = 'v1/devices/me/telemetry'
CLAIMING_TOPIC = 'v1/devices/me/claim'
PROVISION_TOPIC_REQUEST = '/provision/request'
PROVISION_TOPIC_RESPONSE = '/provision/response'
log = logging.getLogger(__name__)

RESULT_CODES = {
    1: "incorrect protocol version",
    2: "invalid client identifier",
    3: "server unavailable",
    4: "bad username or password",
    5: "not authorised",
}


class TBTimeoutException(Exception):
    pass


class TBQoSException(Exception):
    pass


DEFAULT_TIMEOUT = 1


class ProvisionClient(paho.Client):
    PROVISION_REQUEST_TOPIC = "/provision/request"
    PROVISION_RESPONSE_TOPIC = "/provision/response"

    def __init__(self, host, port, provision_request):
        super().__init__()
        self._host = host
        self._port = port
        self._username = "provision"
        self.__credentials = None
        self.on_connect = self.__on_connect
        self.on_message = self.__on_message
        self.__provision_request = provision_request

    def __on_connect(self, client, _, __, rc):  # Callback for connect
        if rc == 0:
            log.info("[Provisioning client] Connected to ThingsBoard ")
            client.subscribe(self.PROVISION_RESPONSE_TOPIC)  # Subscribe to provisioning response topic
            provision_request = dumps(self.__provision_request)
            log.info("[Provisioning client] Sending provisioning request %s" % provision_request)
            client.publish(self.PROVISION_REQUEST_TOPIC, provision_request)  # Publishing provisioning request topic
        else:
            log.info("[Provisioning client] Cannot connect to ThingsBoard!, result: %s" % RESULT_CODES[rc])

    def __on_message(self, _, __, msg):
        decoded_payload = msg.payload.decode("UTF-8")
        log.info("[Provisioning client] Received data from ThingsBoard: %s" % decoded_payload)
        decoded_message = loads(decoded_payload)
        provision_device_status = decoded_message.get("status")
        if provision_device_status == "SUCCESS":
            self.__credentials = decoded_message
        else:
            log.error("[Provisioning client] Provisioning was unsuccessful with status %s and message: %s" % (
                provision_device_status, decoded_message["errorMsg"]))
        self.disconnect()

    def provision(self):
        log.info("[Provisioning client] Connecting to ThingsBoard")
        self.__credentials = None
        self.connect(self._host, self._port, 60)
        self.loop_forever()

    def get_credentials(self):
        return self.__credentials


class TBPublishInfo:
    TB_ERR_AGAIN = -1
    TB_ERR_SUCCESS = 0
    TB_ERR_NOMEM = 1
    TB_ERR_PROTOCOL = 2
    TB_ERR_INVAL = 3
    TB_ERR_NO_CONN = 4
    TB_ERR_CONN_REFUSED = 5
    TB_ERR_NOT_FOUND = 6
    TB_ERR_CONN_LOST = 7
    TB_ERR_TLS = 8
    TB_ERR_PAYLOAD_SIZE = 9
    TB_ERR_NOT_SUPPORTED = 10
    TB_ERR_AUTH = 11
    TB_ERR_ACL_DENIED = 12
    TB_ERR_UNKNOWN = 13
    TB_ERR_ERRNO = 14
    TB_ERR_QUEUE_SIZE = 15

    ERRORS_DESCRIPTION = {
        -1: 'Previous error repeated.',
        0: 'The operation completed successfully.',
        1: 'Out of memory.',
        2: 'A network protocol error occurred when communicating with the broker.',
        3: 'Invalid function arguments provided.',
        4: 'The client is not currently connected.',
        5: 'The connection was refused.',
        6: 'Entity not found (for example, trying to unsubscribe from a topic not currently subscribed to).',
        7: 'The connection was lost.',
        8: 'A TLS error occurred.',
        9: 'Payload size is too large.',
        10: 'This feature is not supported.',
        11: 'Authorization failed.',
        12: 'Access denied to the specified ACL.',
        13: 'Unknown error.',
        14: 'A system call returned an error.',
        15: 'The queue size was exceeded.',
        16: 'The keepalive time has been exceeded.'
    }

    def __init__(self, message_info):
        self.message_info = message_info

    # pylint: disable=invalid-name
    def rc(self):
        return self.message_info.rc

    def mid(self):
        return self.message_info.mid

    def get(self):
        self.message_info.wait_for_publish(timeout=1)
        return self.message_info.rc


class RateLimit:
    def __init__(self, rate_limit):
        self.__start_time = time()
        self.__config = rate_limit
        self.__rate_limit_dict = {}
        rate_configs = rate_limit.split(";")
        if "," in rate_limit:
            rate_configs = rate_limit.split(",")
        for rate in rate_configs:
            if rate == "":
                continue
            rate = rate.split(":")
            self.__rate_limit_dict[int(rate[1])] = {"queue": queue.Queue(int(rate[0])), "start": time()}
        log.debug("Rate limit set to values: ")
        for rate_limit_time in self.__rate_limit_dict:
            log.debug("Time: %s, Limit: %s", rate_limit_time,
                      self.__rate_limit_dict[rate_limit_time]["queue"].maxsize)

    def add_counter(self):
        for rate_limit_time in self.__rate_limit_dict:
            self.__rate_limit_dict[rate_limit_time]["queue"].put(1)

    def check_limit_reached(self):
        for rate_limit_time in self.__rate_limit_dict:
            rate_limit_point_queue = self.__rate_limit_dict[rate_limit_time]["queue"]
            if self.__rate_limit_dict[rate_limit_time]["start"] + rate_limit_time < time():
                self.__rate_limit_dict[rate_limit_time]["start"] = time()
                rate_limit_point_queue = queue.Queue(rate_limit_point_queue.maxsize)
                self.__rate_limit_dict[rate_limit_time]["queue"] = rate_limit_point_queue
            if rate_limit_point_queue.full():
                log.debug("Rate limit exceeded for %s second", rate_limit_time)
                log.debug("Queue size: %s", rate_limit_point_queue.qsize())
                return True
        return False

    def get_minimal_limit(self):
        minimal_limit = 1000000000
        for rate_limit_time in self.__rate_limit_dict:
            if self.__rate_limit_dict[rate_limit_time]["queue"].maxsize < minimal_limit:
                minimal_limit = self.__rate_limit_dict[rate_limit_time]["queue"].maxsize
        return minimal_limit


class TBQueue:
    def __init__(self, maxsize=None):
        self.__maxsize = maxsize
        self.__queue = deque(maxlen=self.__maxsize)
        self.__lock = Lock()
        self.__not_empty = Condition(self.__lock)
        self.__not_full = Condition(self.__lock)

    def put(self, item, block=True, timeout=None):
        with self.__not_full:
            self.__put(block, timeout)
            self.__queue.append(item)
            self.__not_empty.notify()

    def put_left(self, item, block=True, timeout=None):
        with self.__not_full:
            self.__put(block, timeout)
            self.__queue.appendleft(item)
            self.__not_empty.notify()

    def __put(self, block, timeout):
        if not block:
            if self.__maxsize is not None and len(self.__queue) >= self.__maxsize:
                raise Exception("Queue is full")
        else:
            start_time = time()
            while self.__maxsize is not None and len(self.__queue) >= self.__maxsize:
                remaining = timeout - (time() - start_time)
                if remaining <= 0.0:
                    raise TimeoutError("Timeout while trying to put item to queue")
                self.__not_full.wait(remaining)

    def get(self, block=True, timeout=None):
        item = None
        with self.__not_empty:
            if not block:
                if not self.__queue:
                    return None
            else:
                start_time = time()
                while not self.__queue:
                    remaining = timeout - (time() - start_time)
                    if remaining <= 0.0:
                        raise TimeoutError("Timeout while trying to get item from queue")
                    self.__not_empty.wait(remaining)
            item = self.__queue.popleft()
            self.__not_full.notify()
        return item

    def put_nowait(self, item):
        return self.put(item, False)

    def get_nowait(self):
        return self.get(False)

    def full(self):
        return len(self.__queue) == self.__maxsize

    def empty(self):
        return not self.__queue or self.qsize() == 0

    def qsize(self):
        return len(self.__queue)

    @property
    def maxsize(self):
        return self.__maxsize


class TBDeviceMqttClient:
    """ThingsBoard MQTT client. This class provides interface to send data to ThingsBoard and receive data from"""
    def __init__(self, host, port=1883, username=None, password=None, quality_of_service=None, client_id="",
                 chunk_size=0, rate_limit="8:1;2000:60;30000:3600;"):
        self._client = paho.Client(protocol=5, client_id=client_id)
        self.quality_of_service = quality_of_service if quality_of_service is not None else 1
        self.__host = host
        self.__port = port
        if username == "":
            log.warning("Token is not set, connection without TLS won't be established!")
        else:
            self._client.username_pw_set(username, password=password)
        self._lock = RLock()

        self._attr_request_dict = {}
        self.stopped = False
        self.__is_connected = False
        self.__device_on_server_side_rpc_response = None
        self.__connect_callback = None
        self.__device_max_sub_id = 0
        self.__device_client_rpc_number = 0
        self.__device_sub_dict = {}
        self.__device_client_rpc_dict = {}
        self.__attr_request_number = 0
        self.__rate_limit = RateLimit(rate_limit)
        self.__sending_queue = TBQueue()
        self.__sending_queue_warning_published = 0
        self.__responses = {}
        self.__sending_thread = Thread(target=self.__sending_thread_main, name="Sending thread", daemon=True)
        self.__sending_thread.start()
        self.__housekeeping_thread = Thread(target=self.__housekeeping_thread_main,
                                            name="Housekeeping thread",
                                            daemon=True)
        self.__housekeeping_thread.start()
        self.__timeout_queue = queue.Queue()
        self.__timeout_thread = Thread(target=self.__timeout_check)
        self.__timeout_thread.daemon = True
        self.__timeout_thread.start()
        self._client.on_connect = self._on_connect
        # self._client.on_log = self._on_log
        self._client.on_publish = self._on_publish
        self._client.on_message = self._on_message
        self._client.on_disconnect = self._on_disconnect
        self.current_firmware_info = {
            "current_" + FW_TITLE_ATTR: "Initial",
            "current_" + FW_VERSION_ATTR: "v0"
        }
        self.__request_id = 0
        self.__firmware_request_id = 0
        self.__chunk_size = chunk_size
        self.firmware_received = False
        self.__updating_thread = Thread(target=self.__update_thread, name="Updating thread")
        self.__updating_thread.daemon = True
        # TODO: enable configuration available here:
        # https://pypi.org/project/paho-mqtt/#option-functions

    # def _on_log(self, client, userdata, level, buf):
    #     #     if isinstance(buf, Exception):
    #     #         log.exception(buf)
    #     #     else:
    #     #         log.debug("%s - %s - %s - %s", client, userdata, level, buf)
    #     pass

    def _on_publish(self, client, userdata, result):
        # log.debug("Data published to ThingsBoard!")
        pass

    def _on_disconnect(self, client, userdata, result_code, properties=None):
        self.__is_connected = False
        log.warning("MQTT client was disconnected with reason code %s (%s) ",
                    str(result_code), TBPublishInfo.ERRORS_DESCRIPTION.get(result_code, "Description not found."))
        log.debug("Client: %s, user data: %s, result code: %s. Description: %s",
                  str(client), str(userdata),
                  str(result_code), TBPublishInfo.ERRORS_DESCRIPTION.get(result_code, "Description not found."))

    def _on_connect(self, client, userdata, flags, result_code, *extra_params):
        if self.__connect_callback:
            sleep(.2)
            self.__connect_callback(client, userdata, flags, result_code, *extra_params)
        if result_code == 0:
            self.__is_connected = True
            log.info("MQTT client %r - Connected!", client)
            self._client.subscribe(ATTRIBUTES_TOPIC, qos=self.quality_of_service)
            self._client.subscribe(ATTRIBUTES_TOPIC + "/response/+", qos=self.quality_of_service)
            self._client.subscribe(RPC_REQUEST_TOPIC + '+', qos=self.quality_of_service)
            self._client.subscribe(RPC_RESPONSE_TOPIC + '+', qos=self.quality_of_service)
        else:
            if isinstance(result_code, int):
                if result_code in RESULT_CODES:
                    log.error("connection FAIL with error %s %s", result_code, RESULT_CODES[result_code])
                else:
                    log.error("connection FAIL with unknown error")
            elif isinstance(result_code, ReasonCodes):
                log.error("connection FAIL with error %s %s", result_code, result_code.getName())

    def get_firmware_update(self):
        self._client.subscribe("v2/fw/response/+")
        self.send_telemetry(self.current_firmware_info)
        self.__request_firmware_info()

        self.__updating_thread.start()

    def __request_firmware_info(self):
        self.__request_id = self.__request_id + 1
        self._publish_data({"sharedKeys": REQUIRED_SHARED_KEYS},
                           f"v1/devices/me/attributes/request/{self.__request_id}",
                           1,
                           high_priority=True)

    def is_connected(self):
        return self.__is_connected

    def connect(self, callback=None, min_reconnect_delay=1, timeout=120, tls=False, ca_certs=None, cert_file=None,
                key_file=None, keepalive=120):
        """Connect to ThingsBoard. The callback will be called when the connection is established."""
        if tls:
            try:
                self._client.tls_set(ca_certs=ca_certs,
                                     certfile=cert_file,
                                     keyfile=key_file,
                                     cert_reqs=ssl.CERT_REQUIRED,
                                     tls_version=ssl.PROTOCOL_TLSv1_2,
                                     ciphers=None)
                self._client.tls_insecure_set(False)
            except ValueError:
                pass
        self._client.connect(self.__host, self.__port, keepalive=keepalive)
        self.reconnect_delay_set(min_reconnect_delay, timeout)
        self._client.loop_start()
        self.__connect_callback = callback

    def disconnect(self):
        """Disconnect from ThingsBoard."""
        self._client.disconnect()
        log.debug(self._client)
        log.debug("Disconnecting from ThingsBoard")
        self.__is_connected = False
        self._client.loop_stop()

    def stop(self):
        self.stopped = True

    def _on_message(self, client, userdata, message):
        update_response_pattern = "v2/fw/response/" + str(self.__firmware_request_id) + "/chunk/"

        if message.topic.startswith(update_response_pattern):
            firmware_data = message.payload

            self.firmware_data = self.firmware_data + firmware_data
            self.__current_chunk = self.__current_chunk + 1

            log.debug('Getting chunk with number: %s. Chunk size is : %r byte(s).' % (
                self.__current_chunk, self.__chunk_size))

            if len(self.firmware_data) == self.__target_firmware_length:
                self.__process_firmware()
            else:
                self.__get_firmware()
        else:
            content = self._decode(message)
            self._on_decoded_message(content, message)

    def _on_decoded_message(self, content, message):
        if message.topic.startswith(RPC_REQUEST_TOPIC):
            request_id = message.topic[len(RPC_REQUEST_TOPIC):len(message.topic)]
            if self.__device_on_server_side_rpc_response:
                self.__device_on_server_side_rpc_response(request_id, content)
        elif message.topic.startswith(RPC_RESPONSE_TOPIC):
            with self._lock:
                request_id = int(message.topic[len(RPC_RESPONSE_TOPIC):len(message.topic)])
                if self.__device_client_rpc_dict.get(request_id):
                    callback = self.__device_client_rpc_dict.pop(request_id)
                else:
                    callback = None
            if callback is not None:
                callback(request_id, content, None)
        elif message.topic == ATTRIBUTES_TOPIC:
            dict_results = []
            with self._lock:
                # callbacks for everything
                if self.__device_sub_dict.get("*"):
                    for subscription_id in self.__device_sub_dict["*"]:
                        dict_results.append(self.__device_sub_dict["*"][subscription_id])
                # specific callback
                keys = content.keys()
                keys_list = []
                for key in keys:
                    keys_list.append(key)
                # iterate through message
                for key in keys_list:
                    # find key in our dict
                    if self.__device_sub_dict.get(key):
                        for subscription in self.__device_sub_dict[key]:
                            dict_results.append(self.__device_sub_dict[key][subscription])
            for res in dict_results:
                res(content, None)
        elif message.topic.startswith(ATTRIBUTES_TOPIC_RESPONSE):
            with self._lock:
                req_id = int(message.topic[len(ATTRIBUTES_TOPIC + "/response/"):])
                # pop callback and use it
                if self._attr_request_dict.get(req_id):
                    callback = self._attr_request_dict.pop(req_id)
                else:
                    callback = None
            if isinstance(callback, tuple):
                callback[0](content, None, callback[1])
            elif callback is not None:
                callback(content, None)

        if message.topic.startswith("v1/devices/me/attributes"):
            self.firmware_info = loads(message.payload)
            if "/response/" in message.topic:
                self.firmware_info = self.firmware_info.get("shared", {}) if isinstance(self.firmware_info,
                                                                                        dict) else {}
            if (self.firmware_info.get(FW_VERSION_ATTR) is not None and self.firmware_info.get(
                    FW_VERSION_ATTR) != self.current_firmware_info.get("current_" + FW_VERSION_ATTR)) or \
                    (self.firmware_info.get(FW_TITLE_ATTR) is not None and self.firmware_info.get(
                        FW_TITLE_ATTR) != self.current_firmware_info.get("current_" + FW_TITLE_ATTR)):
                log.debug('Firmware is not the same')
                self.firmware_data = b''
                self.__current_chunk = 0

                self.current_firmware_info[FW_STATE_ATTR] = "DOWNLOADING"
                self.send_telemetry(self.current_firmware_info)
                sleep(1)

                self.__firmware_request_id = self.__firmware_request_id + 1
                self.__target_firmware_length = self.firmware_info[FW_SIZE_ATTR]
                self.__chunk_count = 0 if not self.__chunk_size else ceil(
                    self.firmware_info[FW_SIZE_ATTR] / self.__chunk_size)
                self.__get_firmware()

    def __process_firmware(self):
        self.current_firmware_info[FW_STATE_ATTR] = "DOWNLOADED"
        self.send_telemetry(self.current_firmware_info)
        sleep(1)

        verification_result = verify_checksum(self.firmware_data, self.firmware_info.get(FW_CHECKSUM_ALG_ATTR),
                                              self.firmware_info.get(FW_CHECKSUM_ATTR))

        if verification_result:
            log.debug('Checksum verified!')
            self.current_firmware_info[FW_STATE_ATTR] = "VERIFIED"
            self.send_telemetry(self.current_firmware_info)
            sleep(1)
        else:
            log.debug('Checksum verification failed!')
            self.current_firmware_info[FW_STATE_ATTR] = "FAILED"
            self.send_telemetry(self.current_firmware_info)
            self.__request_firmware_info()
            return
        self.firmware_received = True

    def __get_firmware(self):
        payload = '' if not self.__chunk_size or self.__chunk_size > self.firmware_info.get(FW_SIZE_ATTR, 0) \
            else str(self.__chunk_size).encode()
        self._publish_data(payload, f"v2/fw/request/{self.__firmware_request_id}/chunk/{self.__current_chunk}",
                           1, high_priority=True)

    def __on_firmware_received(self, version_to):
        with open(self.firmware_info.get(FW_TITLE_ATTR), "wb") as firmware_file:
            firmware_file.write(self.firmware_data)
        log.info('Firmware is updated!\n Current firmware version is: %s' % version_to)

    def __update_thread(self):
        while True:
            if self.firmware_received:
                self.current_firmware_info[FW_STATE_ATTR] = "UPDATING"
                self.send_telemetry(self.current_firmware_info)
                sleep(1)

                self.__on_firmware_received(self.firmware_info.get(FW_VERSION_ATTR))

                self.current_firmware_info = {
                    "current_" + FW_TITLE_ATTR: self.firmware_info.get(FW_TITLE_ATTR),
                    "current_" + FW_VERSION_ATTR: self.firmware_info.get(FW_VERSION_ATTR),
                    FW_STATE_ATTR: "UPDATED"
                }
                self.send_telemetry(self.current_firmware_info)
                self.firmware_received = False

            sleep(0.2)

    @staticmethod
    def _decode(message):
        try:
            if isinstance(message.payload, bytes):
                content = loads(message.payload.decode("utf-8", "ignore"))
            else:
                content = loads(message.payload)
        except JSONDecodeError:
            try:
                content = message.payload.decode("utf-8", "ignore")
            except JSONDecodeError:
                content = message.payload
        return content

    def max_inflight_messages_set(self, inflight):
        """Set the maximum number of messages with QoS>0 that can be part way through their network flow at once.
        Defaults to 20. Increasing this value will consume more memory but can increase throughput."""
        self._client.max_inflight_messages_set(inflight)

    def max_queued_messages_set(self, queue_size):
        """Set the maximum number of outgoing messages with QoS>0 that can be pending in the outgoing message queue.
        Defaults to 0. 0 means unlimited. When the queue is full, any further outgoing messages would be dropped."""
        self._client.max_queued_messages_set(queue_size)

    def reconnect_delay_set(self, min_delay=1, max_delay=120):
        """The client will automatically retry connection. Between each attempt it will wait a number of seconds
         between min_delay and max_delay. When the connection is lost, initially the reconnection attempt is delayed
         of min_delay seconds. It’s doubled between subsequent attempt up to max_delay. The delay is reset to min_delay
          when the connection complete (e.g. the CONNACK is received, not just the TCP connection is established)."""
        self._client.reconnect_delay_set(min_delay, max_delay)

    def send_rpc_reply(self, req_id, resp, quality_of_service=None, wait_for_publish=False):
        """Send RPC reply to ThingsBoard. The response will be sent to the RPC_RESPONSE_TOPIC with the request id."""
        quality_of_service = quality_of_service if quality_of_service is not None else self.quality_of_service
        if quality_of_service not in (0, 1):
            log.error("Quality of service (qos) value must be 0 or 1")
            return None
        info = self._publish_data(resp, RPC_RESPONSE_TOPIC + req_id, quality_of_service, high_priority=True)
        if wait_for_publish:
            info.get()

    def send_rpc_call(self, method, params, callback):
        """Send RPC call to ThingsBoard. The callback will be called when the response is received."""
        with self._lock:
            self.__device_client_rpc_number += 1
            self.__device_client_rpc_dict.update({self.__device_client_rpc_number: callback})
            rpc_request_id = self.__device_client_rpc_number
        payload = {"method": method, "params": params}
        self._publish_data(payload, RPC_REQUEST_TOPIC + str(rpc_request_id), self.quality_of_service, high_priority=True)

    def set_server_side_rpc_request_handler(self, handler):
        """Set the callback that will be called when a server-side RPC is received."""
        self.__device_on_server_side_rpc_response = handler

    def __sending_thread_main(self):
        while not self.stopped:
<<<<<<< HEAD
            try:
                if not self.is_connected():
                    continue
                if not self.__rate_limit.check_limit_reached():
                    if not self.__sending_queue.empty():
                        item = self.__sending_queue.get(False)
                        if item is not None:
                            info = self._client.publish(item["topic"], item["data"], qos=item["qos"])
                            if TBPublishInfo.TB_ERR_QUEUE_SIZE == info.rc:
                                self.__sending_queue.put_left(item, True)
                                continue
                            self.__responses[item['id']] = {"info": info, "timeout_ts": int(time()) + DEFAULT_TIMEOUT}
                            self.__rate_limit.add_counter()
                else:
                    sleep(0.1)
            except Exception as e:
                log.exception(e)
                sleep(1)
=======
            if not self.is_connected():
                if self._client._state == paho.mqtt_cs_connected:
                    self._on_connect(self._client, None, None, 0)
                time.sleep(0.1)
                continue
            if not self.__rate_limit.check_limit_reached():
                if (not self.__sending_queue.empty()
                        and self.__rate_limit.get_minimal_limit() > len(self._client._out_packet)):
                    item = self.__sending_queue.get(False)
                    if item is not None:
                        info = self._client.publish(item["topic"], item["data"], qos=item["qos"])
                        if TBPublishInfo.TB_ERR_QUEUE_SIZE == info.rc:
                            self.__sending_queue.put_left(item, True)
                            continue
                        self.__responses[item['id']] = {"info": info, "timeout_ts": int(time.time()) + DEFAULT_TIMEOUT}
                        self.__rate_limit.add_counter()
            else:
                time.sleep(0.1)
>>>>>>> 00018ace

    def __housekeeping_thread_main(self):
        while not self.stopped:
            if not self.__responses:
                sleep(0.1)
            else:
                for id in list(self.__responses.keys()):
                    if int(time()) > self.__responses[id]["timeout_ts"]:
                        try:
                            if id in self.__responses:
                                self.__responses.pop(id)
                        except KeyError:
                            pass
                        # log.debug("Timeout occurred while waiting for a reply from ThingsBoard!")
                sleep(0.1)

    def _publish_data(self, data, topic, qos, wait_for_publish=True, high_priority=False, timeout=DEFAULT_TIMEOUT):
        data = dumps(data)
        if qos is None:
            qos = self.quality_of_service
        if qos not in (0, 1):
            log.exception("Quality of service (qos) value must be 0 or 1")
            raise TBQoSException("Quality of service (qos) value must be 0 or 1")
        id = uuid.uuid4()
        if high_priority:
            self.__sending_queue.put_left({"topic": topic, "data": data, "qos": qos, "id": id}, False)
        else:
            self.__sending_queue.put({"topic": topic, "data": data, "qos": qos, "id": id}, False)
            sending_queue_size = self.__sending_queue.qsize()
            if sending_queue_size > 1000000 and int(time()) - self.__sending_queue_warning_published > 5:
                self.__sending_queue_warning_published = int(time())
                log.warning("Sending queue is bigger than 1000000 messages (%r), consider increasing the rate limit, "
                            "or decreasing the amount of messages sent!", sending_queue_size)

        waiting_for_connection_message_time = 0
        while not self.is_connected():
            if self.stopped:
                return TBPublishInfo(paho.MQTTMessageInfo(None))
            if time() - waiting_for_connection_message_time > 10.0:
                log.warning("Waiting for connection to be established before sending data to ThingsBoard!")
                waiting_for_connection_message_time = time()
            sleep(0.1)

        start_time = int(time())
        if wait_for_publish:
            while id not in list(self.__responses.keys()):
                if int(time()) - start_time > timeout:
                    log.error("Timeout while waiting for a publish to ThingsBoard!")
                    return TBPublishInfo(paho.MQTTMessageInfo(None))
                sleep(0.1)

            return TBPublishInfo(self.__responses.pop(id)["info"])

    def send_telemetry(self, telemetry, quality_of_service=None, wait_for_publish=True, high_priority=False):
        """Send telemetry to ThingsBoard. The telemetry can be a single dictionary or a list of dictionaries."""
        quality_of_service = quality_of_service if quality_of_service is not None else self.quality_of_service
        if not isinstance(telemetry, list) and not (isinstance(telemetry, dict) and telemetry.get("ts") is not None):
            telemetry = [telemetry]
        return self._publish_data(telemetry, TELEMETRY_TOPIC, quality_of_service, wait_for_publish, high_priority)

    def send_attributes(self, attributes, quality_of_service=None, wait_for_publish=True, high_priority=False):
        """Send attributes to ThingsBoard. The attributes can be a single dictionary or a list of dictionaries."""
        quality_of_service = quality_of_service if quality_of_service is not None else self.quality_of_service
        return self._publish_data(attributes, ATTRIBUTES_TOPIC, quality_of_service, wait_for_publish, high_priority)

    def unsubscribe_from_attribute(self, subscription_id):
        """Unsubscribe from attribute updates for subscription_id."""
        with self._lock:
            for attribute in self.__device_sub_dict:
                if self.__device_sub_dict[attribute].get(subscription_id):
                    del self.__device_sub_dict[attribute][subscription_id]
                    log.debug("Unsubscribed from %s, subscription id %i", attribute, subscription_id)
            if subscription_id == '*':
                self.__device_sub_dict = {}
            self.__device_sub_dict = dict((k, v) for k, v in self.__device_sub_dict.items() if v)

    def clean_device_sub_dict(self):
        self.__device_sub_dict = {}

    def subscribe_to_all_attributes(self, callback):
        """Subscribe to all attribute updates. The callback will be called when an attribute update is received."""
        return self.subscribe_to_attribute("*", callback)

    def subscribe_to_attribute(self, key, callback):
        """Subscribe to attribute updates for attribute with key.
        The callback will be called when an attribute update is received."""
        with self._lock:
            self.__device_max_sub_id += 1
            if key not in self.__device_sub_dict:
                self.__device_sub_dict.update({key: {self.__device_max_sub_id: callback}})
            else:
                self.__device_sub_dict[key].update({self.__device_max_sub_id: callback})
            log.debug("Subscribed to %s with id %i", key, self.__device_max_sub_id)
            return self.__device_max_sub_id

    def request_attributes(self, client_keys=None, shared_keys=None, callback=None):
        """Request attributes from ThingsBoard. The callback will be called when the response is received."""
        msg = {}
        if client_keys:
            tmp = ""
            for key in client_keys:
                tmp += key + ","
            tmp = tmp[:len(tmp) - 1]
            msg.update({"clientKeys": tmp})
        if shared_keys:
            tmp = ""
            for key in shared_keys:
                tmp += key + ","
            tmp = tmp[:len(tmp) - 1]
            msg.update({"sharedKeys": tmp})

        ts_in_millis = int(time() * 1000)

        attr_request_number = self._add_attr_request_callback(callback)

        info = self._publish_data(msg, ATTRIBUTES_TOPIC_REQUEST + str(attr_request_number), self.quality_of_service,
                                  high_priority=True)

        self._add_timeout(attr_request_number, ts_in_millis + DEFAULT_TIMEOUT * 1000)
        return info

    def _add_timeout(self, attr_request_number, timestamp):
        self.__timeout_queue.put({"ts": timestamp, "attribute_request_id": attr_request_number})

    def _add_attr_request_callback(self, callback):
        with self._lock:
            self.__attr_request_number += 1
            self._attr_request_dict.update({self.__attr_request_number: callback})
            attr_request_number = self.__attr_request_number
        return attr_request_number

    def __timeout_check(self):
        while not self.stopped:
            if not self.__timeout_queue.empty():
                item = self.__timeout_queue.get_nowait()
                if item is not None:
                    while not self.stopped:
                        current_ts_in_millis = int(time() * 1000)
                        if current_ts_in_millis > item["ts"]:
                            break
                        sleep(0.2)

                    with self._lock:
                        callback = None
                        if item.get("attribute_request_id"):
                            if self._attr_request_dict.get(item["attribute_request_id"]):
                                callback = self._attr_request_dict.pop(item["attribute_request_id"])
                        elif item.get("rpc_request_id"):
                            if self.__device_client_rpc_dict.get(item["rpc_request_id"]):
                                callback = self.__device_client_rpc_dict.pop(item["rpc_request_id"])
                    if callback is not None:
                        if isinstance(callback, tuple):
                            callback[0](None, TBTimeoutException("Timeout while waiting for a reply from ThingsBoard!"),
                                        callback[1])
                        else:
                            callback(None, TBTimeoutException("Timeout while waiting for a reply from ThingsBoard!"))
            else:
                sleep(0.2)

    def claim(self, secret_key, duration=30000):
        """Claim the device in Thingsboard. The duration is in milliseconds."""
        claiming_request = {
            "secretKey": secret_key,
            "durationMs": duration
        }
        info = self._publish_data(claiming_request, CLAIMING_TOPIC, self.quality_of_service, high_priority=True)
        return info

    @staticmethod
    def provision(host,
                  provision_device_key,
                  provision_device_secret,
                  port=1883,
                  device_name=None,
                  access_token=None,
                  client_id=None,
                  username=None,
                  password=None,
                  hash=None):
        """Provision the device in ThingsBoard. Returns the credentials for the device."""
        provision_request = {
            "provisionDeviceKey": provision_device_key,
            "provisionDeviceSecret": provision_device_secret
        }

        if access_token is not None:
            provision_request["token"] = access_token
            provision_request["credentialsType"] = "ACCESS_TOKEN"
        elif username is not None or password is not None or client_id is not None:
            provision_request["username"] = username
            provision_request["password"] = password
            provision_request["clientId"] = client_id
            provision_request["credentialsType"] = "MQTT_BASIC"
        elif hash is not None:
            provision_request["hash"] = hash
            provision_request["credentialsType"] = "X509_CERTIFICATE"

        if device_name is not None:
            provision_request["deviceName"] = device_name

        provisioning_client = ProvisionClient(host=host, port=port, provision_request=provision_request)
        provisioning_client.provision()
        return provisioning_client.get_credentials()<|MERGE_RESOLUTION|>--- conflicted
+++ resolved
@@ -619,45 +619,25 @@
 
     def __sending_thread_main(self):
         while not self.stopped:
-<<<<<<< HEAD
             try:
                 if not self.is_connected():
                     continue
                 if not self.__rate_limit.check_limit_reached():
-                    if not self.__sending_queue.empty():
+                    if (not self.__sending_queue.empty()
+                            and self.__rate_limit.get_minimal_limit() > len(self._client._out_packet)):
                         item = self.__sending_queue.get(False)
                         if item is not None:
                             info = self._client.publish(item["topic"], item["data"], qos=item["qos"])
                             if TBPublishInfo.TB_ERR_QUEUE_SIZE == info.rc:
                                 self.__sending_queue.put_left(item, True)
                                 continue
-                            self.__responses[item['id']] = {"info": info, "timeout_ts": int(time()) + DEFAULT_TIMEOUT}
+                            self.__responses[item['id']] = {"info": info, "timeout_ts": int(time.time()) + DEFAULT_TIMEOUT}
                             self.__rate_limit.add_counter()
                 else:
-                    sleep(0.1)
+                    time.sleep(0.1)
             except Exception as e:
-                log.exception(e)
+                log.exception("Error during data sending:", exc_info=e)
                 sleep(1)
-=======
-            if not self.is_connected():
-                if self._client._state == paho.mqtt_cs_connected:
-                    self._on_connect(self._client, None, None, 0)
-                time.sleep(0.1)
-                continue
-            if not self.__rate_limit.check_limit_reached():
-                if (not self.__sending_queue.empty()
-                        and self.__rate_limit.get_minimal_limit() > len(self._client._out_packet)):
-                    item = self.__sending_queue.get(False)
-                    if item is not None:
-                        info = self._client.publish(item["topic"], item["data"], qos=item["qos"])
-                        if TBPublishInfo.TB_ERR_QUEUE_SIZE == info.rc:
-                            self.__sending_queue.put_left(item, True)
-                            continue
-                        self.__responses[item['id']] = {"info": info, "timeout_ts": int(time.time()) + DEFAULT_TIMEOUT}
-                        self.__rate_limit.add_counter()
-            else:
-                time.sleep(0.1)
->>>>>>> 00018ace
 
     def __housekeeping_thread_main(self):
         while not self.stopped:
